package spread

import (
	"fmt"
	"math/rand"
	"os"
	"os/exec"
	"strconv"

	"golang.org/x/net/context"
)

func QEMU(p *Project, b *Backend, o *Options) Provider {
	return &qemuProvider{p, b, o}
}

type qemuProvider struct {
	project *Project
	backend *Backend
	options *Options
}

type qemuServer struct {
	p *qemuProvider
	d qemuServerData

	system  *System
	address string
}

type qemuServerData struct {
	PID int
}

func (s *qemuServer) String() string {
	return s.system.String()
}

func (s *qemuServer) Label() string {
	return s.system.String()
}

func (s *qemuServer) Provider() Provider {
	return s.p
}

func (s *qemuServer) Address() string {
	return s.address
}

func (s *qemuServer) System() *System {
	return s.system
}

func (s *qemuServer) ReuseData() interface{} {
	return &s.d
}

func (s *qemuServer) Discard(ctx context.Context) error {
	p, err := os.FindProcess(s.d.PID)
	if err != nil {
		return nil // But never happens on Unix, per docs.
	}
	err = p.Kill()
	// Ought to have a better way to distinguish the error. :-/
	if err != nil && err.Error() == "os: process already finished" {
		return nil
	}
	if err != nil {
		return fmt.Errorf("cannot discard qemu %s: %v", s, err)
	}
	return nil
}

func (p *qemuProvider) Backend() *Backend {
	return p.backend
}

func (p *qemuProvider) GarbageCollect() error {
	return nil
}

func (p *qemuProvider) Reuse(ctx context.Context, rsystem *ReuseSystem, system *System) (Server, error) {
	s := &qemuServer{
		p:       p,
		system:  system,
		address: rsystem.Address,
	}
	err := rsystem.UnmarshalData(&s.d)
	if err != nil {
		return nil, fmt.Errorf("cannot unmarshal qemu reuse data: %v", err)
	}
	return s, nil
}

func systemPath(system *System) string {
	return os.ExpandEnv("$HOME/.spread/qemu/" + system.Image + ".img")
}

func (p *qemuProvider) Allocate(ctx context.Context, system *System) (Server, error) {
	// FIXME Find an available port more reliably.
	port := 59301 + rand.Intn(99)

	path := systemPath(system)
	if info, err := os.Stat(path); err != nil || info.IsDir() {
		return nil, &FatalError{fmt.Errorf("cannot find qemu image at %s", path)}
	}

	mem := 1500
	if p.backend.Memory > 0 {
		mem = int(p.backend.Memory / mb)
	}

	serial := fmt.Sprintf("telnet:127.0.0.1:%d,server,nowait", port+100)
	monitor := fmt.Sprintf("telnet:127.0.0.1:%d,server,nowait", port+200)
	fwd := fmt.Sprintf("user,hostfwd=tcp:127.0.0.1:%d-:22", port)
<<<<<<< HEAD
	cmd := exec.Command("kvm", "-snapshot", "-m", strconv.Itoa(mem), "-net", "nic", "-net", fwd, "-serial", serial, "-monitor", monitor, path)
	cmd.Stdout = os.Stdout
	cmd.Stderr = os.Stderr
=======
	cmd := exec.Command("qemu-system-x86_64", "-enable-kvm", "-snapshot", "-m", strconv.Itoa(mem), "-net", "nic", "-net", fwd, "-serial", serial, "-monitor", monitor, path)
>>>>>>> a933f162
	if os.Getenv("SPREAD_QEMU_GUI") != "1" {
		cmd.Args = append([]string{cmd.Args[0], "-nographic"}, cmd.Args[1:]...)
	}
	printf("Serial and monitor for %s available at ports %d and %d.", system, port+100, port+200)

	err := cmd.Start()
	if err != nil {
		return nil, &FatalError{fmt.Errorf("cannot launch qemu %s: %v", system, err)}
	}

	s := &qemuServer{
		p: p,
		d: qemuServerData{
			PID: cmd.Process.Pid,
		},
		system:  system,
		address: "localhost:" + strconv.Itoa(port),
	}

	printf("Waiting for %s to make SSH available...", system)
	if err := waitPortUp(ctx, system, s.address, cmd); err != nil {
		s.Discard(ctx)
		return nil, err
	}
	printf("Allocated %s.", s)
	return s, nil
}<|MERGE_RESOLUTION|>--- conflicted
+++ resolved
@@ -114,13 +114,7 @@
 	serial := fmt.Sprintf("telnet:127.0.0.1:%d,server,nowait", port+100)
 	monitor := fmt.Sprintf("telnet:127.0.0.1:%d,server,nowait", port+200)
 	fwd := fmt.Sprintf("user,hostfwd=tcp:127.0.0.1:%d-:22", port)
-<<<<<<< HEAD
-	cmd := exec.Command("kvm", "-snapshot", "-m", strconv.Itoa(mem), "-net", "nic", "-net", fwd, "-serial", serial, "-monitor", monitor, path)
-	cmd.Stdout = os.Stdout
-	cmd.Stderr = os.Stderr
-=======
 	cmd := exec.Command("qemu-system-x86_64", "-enable-kvm", "-snapshot", "-m", strconv.Itoa(mem), "-net", "nic", "-net", fwd, "-serial", serial, "-monitor", monitor, path)
->>>>>>> a933f162
 	if os.Getenv("SPREAD_QEMU_GUI") != "1" {
 		cmd.Args = append([]string{cmd.Args[0], "-nographic"}, cmd.Args[1:]...)
 	}
